--- conflicted
+++ resolved
@@ -22,13 +22,10 @@
     match opt.command {
         Commands::Genesis(command) => runner.run_command_until_exit(|ctx| command.execute(ctx)),
         Commands::Receipts(command) => runner.run_command_until_exit(|ctx| command.execute(ctx)),
-<<<<<<< HEAD
         Commands::State(command) => runner.run_command_until_exit(|ctx| command.execute(ctx)),
-=======
         Commands::BlockHeaders(command) => {
             runner.run_command_until_exit(|ctx| command.execute(ctx))
         }
->>>>>>> 60c86912
     }
 }
 
@@ -41,15 +38,12 @@
     /// Load Receipts
     #[command(name = "receipts")]
     Receipts(receipts::Command),
-<<<<<<< HEAD
     /// Load the world state trie
     #[command(name = "state")]
     State(state::Command),
-=======
     /// Load Block Headers
     #[command(name = "block-headers")]
     BlockHeaders(block_headers::Command),
->>>>>>> 60c86912
 }
 
 #[derive(Parser)]
