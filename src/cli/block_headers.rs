use crate::cli::db;
use clap::{crate_version, Parser};
use reth::runner::CliContext;
use reth_db::{database::Database, tables, transaction::DbTxMut};
use reth_primitives::{
    rpc::{Bloom, H160, H256},
    rpc_utils::rlp::{Decodable, Rlp},
    Bytes, Header, U256,
};
use serde::Serialize;
use std::{fs, path::PathBuf};

#[derive(Debug, Serialize)]
pub struct ErigonBlock {
    pub header: ErigonHeader,
    pub txs: Vec<LegacyTx>,
    pub uncles: Vec<ErigonHeader>,
}

impl Decodable for ErigonBlock {
    fn decode(rlp: &Rlp) -> Result<Self, reth_primitives::rpc_utils::rlp::DecoderError> {
        let header: ErigonHeader = rlp.val_at(0)?;

        // TODO: This is cursed, clean up
        let mut iter = rlp.iter();
        iter.next(); // skip over the header
        let txs: Vec<LegacyTx> =
            iter.next().unwrap().iter().map(|rlp| Decodable::decode(&rlp).unwrap()).collect();

        let uncles: Vec<ErigonHeader> = rlp.list_at(2)?;

        Ok(Self { header, uncles, txs })
    }
}

/// A clone of Erigon's block header type
#[derive(Debug, Serialize)]
pub struct ErigonHeader {
    pub parent_hash: H256,
    pub uncle_hash: H256,
    pub coinbase: H160,
    pub state_root: H256,
    pub tx_hash: H256,
    pub receipts_root: H256,
    pub logs_bloom: Bloom,
    pub difficulty: U256,
    pub number: u64,
    pub gas_limit: u64,
    pub gas_used: u64,
    pub timestamp: u64,
    pub extra_data: Vec<u8>,
    pub mix_hash: H256,
    pub block_nonce: Vec<u8>,
}

/// Decodable trait implementation for Header
impl Decodable for ErigonHeader {
    fn decode(rlp: &Rlp) -> Result<Self, reth_primitives::rpc_utils::rlp::DecoderError> {
        let parent_hash = rlp.val_at(0)?;
        let uncle_hash = rlp.val_at(1)?;
        let coinbase = rlp.val_at(2)?;
        let state_root = rlp.val_at(3)?;
        let tx_hash = rlp.val_at(4)?;
        let receipts_root = rlp.val_at(5)?;
        let logs_bloom = rlp.val_at(6)?;
        let difficulty = rlp.val_at(7)?;
        let number = rlp.val_at(8)?;
        let gas_limit = rlp.val_at(9)?;
        let gas_used = rlp.val_at(10)?;
        let timestamp = rlp.val_at(11)?;
        let extra_data = rlp.val_at(12)?;
        let mix_hash = rlp.val_at(13)?;
        let block_nonce = rlp.list_at(14)?;

        Ok(Self {
            parent_hash,
            uncle_hash,
            coinbase,
            state_root,
            tx_hash,
            receipts_root,
            logs_bloom,
            difficulty,
            number,
            gas_limit,
            gas_used,
            timestamp,
            extra_data,
            mix_hash,
            block_nonce,
        })
    }
}

#[derive(Debug, Serialize)]
pub struct LegacyTx {
    pub nonce: U256,
    pub gas_price: U256,
    pub gas: U256,
    pub to: Vec<u8>,
    pub value: U256,
    pub data: Vec<u8>,
    pub v: U256,
    pub r: U256,
    pub s: U256,
}

impl Decodable for LegacyTx {
    fn decode(rlp: &Rlp) -> Result<Self, reth_primitives::rpc_utils::rlp::DecoderError> {
        let nonce = rlp.val_at(0)?;
        let gas_price = rlp.val_at(1)?;
        let gas = rlp.val_at(2)?;
        let to = rlp.val_at(3)?;
        let value = rlp.val_at(4)?;
        let data = rlp.val_at(5)?;
        let v = rlp.val_at(6)?;
        let r = rlp.val_at(7)?;
        let s = rlp.val_at(8)?;

        Ok(Self { nonce, gas_price, gas, to, value, data, v, r, s })
    }
}

/// Genesis command
#[derive(Debug, Parser)]
pub struct Command {
    /// The path to the block header dump file
    #[arg(
        long,
        value_name = "BLOCK_HEADERS",
        verbatim_doc_comment,
        default_value = "headers_export"
    )]
    path: String,

    /// The path to the database
    #[arg(long, value_name = "DATABASE_PATH", verbatim_doc_comment)]
    database: String,
}

impl Command {
    /// Execute `node` command
    pub async fn execute(self, _ctx: CliContext) -> eyre::Result<()> {
        tracing::debug!(target: "reth::cli", "loading block_headers file {}", crate_version!());

        // Load the genesis file from the specified path
        let contents = fs::read(self.path)?;

        // Create a new Rlp stream from the block header dump file
        let rlp = Rlp::new(&contents);

        tracing::debug!(target: "reth::cli", "loaded block headers file");

        // Iterate over the Rlp stream
        let iter = rlp.iter();

        // Decode the block headers and store them on the heap
<<<<<<< HEAD
        let mut headers: Vec<Header> = Vec::new();
        for header in iter {
            if let Ok(header) = Decodable::decode(&header) {
                headers.push(header);
=======
        let mut headers: Vec<Header> = Vec::with_capacity(4_061_227);
        while let Some(block) = iter.next() {
            let erigon_block: Result<ErigonBlock, _> = Decodable::decode(&block);
            if let Ok(erigon_block) = erigon_block {
                headers.push(Header {
                    parent_hash: reth_primitives::H256::from_slice(
                        &erigon_block.header.parent_hash.0,
                    ),
                    ommers_hash: reth_primitives::H256::from_slice(
                        &erigon_block.header.uncle_hash.0,
                    ),
                    beneficiary: reth_primitives::H160::from_slice(&erigon_block.header.coinbase.0),
                    state_root: reth_primitives::H256::from_slice(
                        &erigon_block.header.state_root.0,
                    ),
                    transactions_root: reth_primitives::H256::from_slice(
                        &erigon_block.header.tx_hash.0,
                    ),
                    receipts_root: reth_primitives::H256::from_slice(
                        &erigon_block.header.receipts_root.0,
                    ),
                    withdrawals_root: None,
                    logs_bloom: reth_primitives::Bloom::from_slice(
                        &erigon_block.header.logs_bloom.0,
                    ),
                    difficulty: erigon_block.header.difficulty,
                    number: erigon_block.header.number,
                    gas_limit: erigon_block.header.gas_limit,
                    gas_used: erigon_block.header.gas_used,
                    timestamp: erigon_block.header.timestamp,
                    mix_hash: reth_primitives::H256::from_slice(&erigon_block.header.mix_hash.0),
                    nonce: reth_primitives::U64::from_little_endian(
                        &erigon_block.header.block_nonce.as_slice(),
                    )
                    .as_u64(),
                    base_fee_per_gas: None,
                    extra_data: Bytes::from(erigon_block.header.extra_data),
                });
>>>>>>> 5cd9f0e2
            }
        }

        tracing::debug!(target: "reth::cli", "block_headers file decoded, opening DB");

        // Open the database at the given path
        let db_path = PathBuf::from(self.database);
        let db = db::open_rw_env(db_path.as_path())?;

        // Create the tables for the db (if necessary)
        tracing::debug!(target: "reth::cli", "DB opened. Creating tables (if they're not present)");
        db.create_tables()?;

        tracing::debug!(target: "reth::cli", "Inserting block headers");

        // Insert all block headers into MDBX
        db.update(|tx| {
            for header in &headers {
                tx.put::<tables::Headers>(header.number, header.clone()).unwrap();
                let block_hash = header.hash_slow();
                tx.put::<tables::CanonicalHeaders>(header.number, block_hash).unwrap();
                tx.put::<tables::HeaderNumbers>(block_hash, header.number).unwrap();
            }
        })?;

        tracing::debug!(target: "reth::cli", "Block headers inserted!");

        // Sanity checking
        // db.view(|tx| {
        //     let headers_cursor = tx.cursor_read::<tables::Headers>().unwrap();
        //     let header = tx.get::<tables::Headers>(1);
        //     dbg!(header);
        // });

        Ok(())
    }
}<|MERGE_RESOLUTION|>--- conflicted
+++ resolved
@@ -155,12 +155,6 @@
         let iter = rlp.iter();
 
         // Decode the block headers and store them on the heap
-<<<<<<< HEAD
-        let mut headers: Vec<Header> = Vec::new();
-        for header in iter {
-            if let Ok(header) = Decodable::decode(&header) {
-                headers.push(header);
-=======
         let mut headers: Vec<Header> = Vec::with_capacity(4_061_227);
         while let Some(block) = iter.next() {
             let erigon_block: Result<ErigonBlock, _> = Decodable::decode(&block);
@@ -199,7 +193,6 @@
                     base_fee_per_gas: None,
                     extra_data: Bytes::from(erigon_block.header.extra_data),
                 });
->>>>>>> 5cd9f0e2
             }
         }
 
